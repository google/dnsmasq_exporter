// Copyright 2016 Google Inc. All Rights Reserved.
//
// Licensed under the Apache License, Version 2.0 (the "License");
// you may not use this file except in compliance with the License.
// You may obtain a copy of the License at
//
//     http://www.apache.org/licenses/LICENSE-2.0
//
// Unless required by applicable law or agreed to in writing, software
// distributed under the License is distributed on an "AS IS" BASIS,
// WITHOUT WARRANTIES OR CONDITIONS OF ANY KIND, either express or implied.
// See the License for the specific language governing permissions and
// limitations under the License.

// Binary dnsmasq_exporter is a Prometheus exporter for dnsmasq statistics.
package main

import (
	"flag"
<<<<<<< HEAD
=======
	"fmt"
	"log"
>>>>>>> e3caa1dc
	"net/http"
	"os"

	"github.com/go-kit/log"
	"github.com/go-kit/log/level"
	"github.com/google/dnsmasq_exporter/collector"
	"github.com/miekg/dns"
	"github.com/prometheus/client_golang/prometheus"
	"github.com/prometheus/client_golang/prometheus/promhttp"
	"github.com/prometheus/common/version"
)

var (
	listen = flag.String("listen",
		"localhost:9153",
		"listen address")

	exposeLeases = flag.Bool("expose_leases",
		false,
		"expose dnsmasq leases as metrics (high cardinality)")
	leasesPath = flag.String("leases_path",
		"/var/lib/misc/dnsmasq.leases",
		"path to the dnsmasq leases file")

	dnsmasqAddr = flag.String("dnsmasq",
		"localhost:53",
		"dnsmasq host:port address")
	metricsPath = flag.String("metrics_path",
		"/metrics",
		"path under which metrics are served")
)

<<<<<<< HEAD
func init() {
	prometheus.MustRegister(version.NewCollector("dnsmasq_exporter"))
}

func main() {
	logger := log.NewLogfmtLogger(log.NewSyncWriter(os.Stderr))
	logger = log.With(logger, "ts", log.DefaultTimestampUTC)
=======
var (
	// floatMetrics contains prometheus Gauges, keyed by the stats DNS record
	// they correspond to.
	floatMetrics = map[string]prometheus.Gauge{
		"cachesize.bind.": prometheus.NewGauge(prometheus.GaugeOpts{
			Name: "dnsmasq_cachesize",
			Help: "configured size of the DNS cache",
		}),

		"insertions.bind.": prometheus.NewGauge(prometheus.GaugeOpts{
			Name: "dnsmasq_insertions",
			Help: "DNS cache insertions",
		}),

		"evictions.bind.": prometheus.NewGauge(prometheus.GaugeOpts{
			Name: "dnsmasq_evictions",
			Help: "DNS cache exictions: numbers of entries which replaced an unexpired cache entry",
		}),

		"misses.bind.": prometheus.NewGauge(prometheus.GaugeOpts{
			Name: "dnsmasq_misses",
			Help: "DNS cache misses: queries which had to be forwarded",
		}),

		"hits.bind.": prometheus.NewGauge(prometheus.GaugeOpts{
			Name: "dnsmasq_hits",
			Help: "DNS queries answered locally (cache hits)",
		}),

		"auth.bind.": prometheus.NewGauge(prometheus.GaugeOpts{
			Name: "dnsmasq_auth",
			Help: "DNS queries for authoritative zones",
		}),
	}

	serversMetrics = map[string]*prometheus.GaugeVec{
		"queries": prometheus.NewGaugeVec(
			prometheus.GaugeOpts{
				Name: "dnsmasq_servers_queries",
				Help: "DNS queries on upstream server",
			},
			[]string{"server"},
		),
		"queries_failed": prometheus.NewGaugeVec(
			prometheus.GaugeOpts{
				Name: "dnsmasq_servers_queries_failed",
				Help: "DNS queries failed on upstream server",
			},
			[]string{"server"},
		),
	}

	// individual lease metrics have high cardinality and are thus disabled by
	// default, unless enabled with the -expose_leases flag
	leaseMetrics = prometheus.NewGaugeVec(
		prometheus.GaugeOpts{
			Name: "dnsmasq_lease_expiry",
			Help: "Expiry time for active DHCP leases",
		},
		[]string{"mac_addr", "ip_addr", "computer_name", "client_id"},
	)

	leases = prometheus.NewGauge(prometheus.GaugeOpts{
		Name: "dnsmasq_leases",
		Help: "Number of DHCP leases handed out",
	})
)

func init() {
	for _, g := range floatMetrics {
		prometheus.MustRegister(g)
	}
	for _, g := range serversMetrics {
		prometheus.MustRegister(g)
	}
	prometheus.MustRegister(leases)
	prometheus.MustRegister(leaseMetrics)
	prometheus.MustRegister(version.NewCollector("dnsmasq_exporter"))
}

// From https://manpages.debian.org/stretch/dnsmasq-base/dnsmasq.8.en.html:
// The cache statistics are also available in the DNS as answers to queries of
// class CHAOS and type TXT in domain bind. The domain names are cachesize.bind,
// insertions.bind, evictions.bind, misses.bind, hits.bind, auth.bind and
// servers.bind. An example command to query this, using the dig utility would
// be:
//     dig +short chaos txt cachesize.bind

type server struct {
	promHandler  http.Handler
	dnsClient    *dns.Client
	dnsmasqAddr  string
	leasesPath   string
	exposeLeases bool
}

type lease struct {
	expiry       uint64
	macAddress   string
	ipAddress    string
	computerName string
	clientId     string
}

func question(name string) dns.Question {
	return dns.Question{
		Name:   name,
		Qtype:  dns.TypeTXT,
		Qclass: dns.ClassCHAOS,
	}
}

func parseLease(line string) (*lease, error) {
	arr := strings.Fields(line)
	if got, want := len(arr), 5; got != want {
		return nil, fmt.Errorf("illegal lease: expected %d fields, got %d", want, got)
	}

	expires, err := strconv.ParseUint(arr[0], 10, 64)
	if err != nil {
		return nil, err
	}

	return &lease{
		expiry:       expires,
		macAddress:   arr[1],
		ipAddress:    arr[2],
		computerName: arr[3],
		clientId:     arr[4],
	}, nil
}

// Read the DHCP lease file with the given path and return a list of leases.
//
// The format of the DHCP lease file written by dnsmasq is not formally
// documented in the dnsmasq manual but the format has been described in the
// mailing list:
//
// - https://lists.thekelleys.org.uk/pipermail/dnsmasq-discuss/2006q2/000733.html
// - https://lists.thekelleys.org.uk/pipermail/dnsmasq-discuss/2016q2/010595.html
//
// The DHCP lease file is written to by lease_update_file() in
// src/lease.c, and is read by lease_init().
func readLeaseFile(path string) ([]lease, error) {
	f, err := os.Open(path)
	if err != nil {
		if os.IsNotExist(err) {
			// ignore
			return []lease{}, nil
		}

		return nil, err
	}

	defer f.Close()

	scanner := bufio.NewScanner(f)
	activeLeases := []lease{}
	for scanner.Scan() {
		activeLease, err := parseLease(scanner.Text())
		if err != nil {
			return nil, err
		}

		activeLeases = append(activeLeases, *activeLease)
	}

	if err := scanner.Err(); err != nil {
		return nil, err
	}

	return activeLeases, nil
}

func (s *server) metrics(w http.ResponseWriter, r *http.Request) {
	var eg errgroup.Group
>>>>>>> e3caa1dc

	flag.Parse()

<<<<<<< HEAD
	var (
		dnsClient = &dns.Client{
			SingleInflight: true,
		}
		collector = collector.New(logger, dnsClient, *dnsmasqAddr, *leasesPath)
		reg       = prometheus.NewRegistry()
	)
=======
	eg.Go(func() error {
		activeLeases, err := readLeaseFile(s.leasesPath)
		if err != nil {
			return err
		}

		leases.Set(float64(len(activeLeases)))

		if s.exposeLeases {
			for _, activeLease := range activeLeases {
				leaseMetrics.With(prometheus.Labels{
					"mac_addr":      activeLease.macAddress,
					"ip_addr":       activeLease.ipAddress,
					"computer_name": activeLease.computerName,
					"client_id":     activeLease.clientId,
				}).Set(float64(activeLease.expiry))
			}
		}

		return nil
	})
>>>>>>> e3caa1dc

	reg.MustRegister(collector)

<<<<<<< HEAD
	http.Handle(*metricsPath, promhttp.HandlerFor(
		prometheus.Gatherers{prometheus.DefaultGatherer, reg},
		promhttp.HandlerOpts{},
	))
=======
	s.promHandler.ServeHTTP(w, r)
}

func main() {
	flag.Parse()
	s := &server{
		promHandler: promhttp.Handler(),
		dnsClient: &dns.Client{
			SingleInflight: true,
		},
		dnsmasqAddr:  *dnsmasqAddr,
		leasesPath:   *leasesPath,
		exposeLeases: *exposeLeases,
	}
	http.HandleFunc(*metricsPath, s.metrics)
>>>>>>> e3caa1dc
	http.HandleFunc("/", func(w http.ResponseWriter, r *http.Request) {
		w.Write([]byte(`<html>
      <head><title>Dnsmasq Exporter</title></head>
      <body>
      <h1>Dnsmasq Exporter</h1>
      <p><a href="` + *metricsPath + `">Metrics</a></p>
      </body></html>`))
	})
<<<<<<< HEAD
	level.Info(logger).Log("msg", "now listening", "listen_addr", *listen, "metrics_path", *metricsPath)

	if err := http.ListenAndServe(*listen, nil); err != nil {
		level.Error(logger).Log("msg", "listener failed", "err", err)
		os.Exit(1)
	}
=======

	log.Println("Listening on", *listen)
	log.Println("Service metrics under", *metricsPath)
	log.Fatal(http.ListenAndServe(*listen, nil))
>>>>>>> e3caa1dc
}<|MERGE_RESOLUTION|>--- conflicted
+++ resolved
@@ -17,11 +17,6 @@
 
 import (
 	"flag"
-<<<<<<< HEAD
-=======
-	"fmt"
-	"log"
->>>>>>> e3caa1dc
 	"net/http"
 	"os"
 
@@ -54,7 +49,6 @@
 		"path under which metrics are served")
 )
 
-<<<<<<< HEAD
 func init() {
 	prometheus.MustRegister(version.NewCollector("dnsmasq_exporter"))
 }
@@ -62,243 +56,23 @@
 func main() {
 	logger := log.NewLogfmtLogger(log.NewSyncWriter(os.Stderr))
 	logger = log.With(logger, "ts", log.DefaultTimestampUTC)
-=======
-var (
-	// floatMetrics contains prometheus Gauges, keyed by the stats DNS record
-	// they correspond to.
-	floatMetrics = map[string]prometheus.Gauge{
-		"cachesize.bind.": prometheus.NewGauge(prometheus.GaugeOpts{
-			Name: "dnsmasq_cachesize",
-			Help: "configured size of the DNS cache",
-		}),
-
-		"insertions.bind.": prometheus.NewGauge(prometheus.GaugeOpts{
-			Name: "dnsmasq_insertions",
-			Help: "DNS cache insertions",
-		}),
-
-		"evictions.bind.": prometheus.NewGauge(prometheus.GaugeOpts{
-			Name: "dnsmasq_evictions",
-			Help: "DNS cache exictions: numbers of entries which replaced an unexpired cache entry",
-		}),
-
-		"misses.bind.": prometheus.NewGauge(prometheus.GaugeOpts{
-			Name: "dnsmasq_misses",
-			Help: "DNS cache misses: queries which had to be forwarded",
-		}),
-
-		"hits.bind.": prometheus.NewGauge(prometheus.GaugeOpts{
-			Name: "dnsmasq_hits",
-			Help: "DNS queries answered locally (cache hits)",
-		}),
-
-		"auth.bind.": prometheus.NewGauge(prometheus.GaugeOpts{
-			Name: "dnsmasq_auth",
-			Help: "DNS queries for authoritative zones",
-		}),
-	}
-
-	serversMetrics = map[string]*prometheus.GaugeVec{
-		"queries": prometheus.NewGaugeVec(
-			prometheus.GaugeOpts{
-				Name: "dnsmasq_servers_queries",
-				Help: "DNS queries on upstream server",
-			},
-			[]string{"server"},
-		),
-		"queries_failed": prometheus.NewGaugeVec(
-			prometheus.GaugeOpts{
-				Name: "dnsmasq_servers_queries_failed",
-				Help: "DNS queries failed on upstream server",
-			},
-			[]string{"server"},
-		),
-	}
-
-	// individual lease metrics have high cardinality and are thus disabled by
-	// default, unless enabled with the -expose_leases flag
-	leaseMetrics = prometheus.NewGaugeVec(
-		prometheus.GaugeOpts{
-			Name: "dnsmasq_lease_expiry",
-			Help: "Expiry time for active DHCP leases",
-		},
-		[]string{"mac_addr", "ip_addr", "computer_name", "client_id"},
-	)
-
-	leases = prometheus.NewGauge(prometheus.GaugeOpts{
-		Name: "dnsmasq_leases",
-		Help: "Number of DHCP leases handed out",
-	})
-)
-
-func init() {
-	for _, g := range floatMetrics {
-		prometheus.MustRegister(g)
-	}
-	for _, g := range serversMetrics {
-		prometheus.MustRegister(g)
-	}
-	prometheus.MustRegister(leases)
-	prometheus.MustRegister(leaseMetrics)
-	prometheus.MustRegister(version.NewCollector("dnsmasq_exporter"))
-}
-
-// From https://manpages.debian.org/stretch/dnsmasq-base/dnsmasq.8.en.html:
-// The cache statistics are also available in the DNS as answers to queries of
-// class CHAOS and type TXT in domain bind. The domain names are cachesize.bind,
-// insertions.bind, evictions.bind, misses.bind, hits.bind, auth.bind and
-// servers.bind. An example command to query this, using the dig utility would
-// be:
-//     dig +short chaos txt cachesize.bind
-
-type server struct {
-	promHandler  http.Handler
-	dnsClient    *dns.Client
-	dnsmasqAddr  string
-	leasesPath   string
-	exposeLeases bool
-}
-
-type lease struct {
-	expiry       uint64
-	macAddress   string
-	ipAddress    string
-	computerName string
-	clientId     string
-}
-
-func question(name string) dns.Question {
-	return dns.Question{
-		Name:   name,
-		Qtype:  dns.TypeTXT,
-		Qclass: dns.ClassCHAOS,
-	}
-}
-
-func parseLease(line string) (*lease, error) {
-	arr := strings.Fields(line)
-	if got, want := len(arr), 5; got != want {
-		return nil, fmt.Errorf("illegal lease: expected %d fields, got %d", want, got)
-	}
-
-	expires, err := strconv.ParseUint(arr[0], 10, 64)
-	if err != nil {
-		return nil, err
-	}
-
-	return &lease{
-		expiry:       expires,
-		macAddress:   arr[1],
-		ipAddress:    arr[2],
-		computerName: arr[3],
-		clientId:     arr[4],
-	}, nil
-}
-
-// Read the DHCP lease file with the given path and return a list of leases.
-//
-// The format of the DHCP lease file written by dnsmasq is not formally
-// documented in the dnsmasq manual but the format has been described in the
-// mailing list:
-//
-// - https://lists.thekelleys.org.uk/pipermail/dnsmasq-discuss/2006q2/000733.html
-// - https://lists.thekelleys.org.uk/pipermail/dnsmasq-discuss/2016q2/010595.html
-//
-// The DHCP lease file is written to by lease_update_file() in
-// src/lease.c, and is read by lease_init().
-func readLeaseFile(path string) ([]lease, error) {
-	f, err := os.Open(path)
-	if err != nil {
-		if os.IsNotExist(err) {
-			// ignore
-			return []lease{}, nil
-		}
-
-		return nil, err
-	}
-
-	defer f.Close()
-
-	scanner := bufio.NewScanner(f)
-	activeLeases := []lease{}
-	for scanner.Scan() {
-		activeLease, err := parseLease(scanner.Text())
-		if err != nil {
-			return nil, err
-		}
-
-		activeLeases = append(activeLeases, *activeLease)
-	}
-
-	if err := scanner.Err(); err != nil {
-		return nil, err
-	}
-
-	return activeLeases, nil
-}
-
-func (s *server) metrics(w http.ResponseWriter, r *http.Request) {
-	var eg errgroup.Group
->>>>>>> e3caa1dc
 
 	flag.Parse()
 
-<<<<<<< HEAD
 	var (
 		dnsClient = &dns.Client{
 			SingleInflight: true,
 		}
-		collector = collector.New(logger, dnsClient, *dnsmasqAddr, *leasesPath)
+		collector = collector.New(logger, dnsClient, *dnsmasqAddr, *leasesPath, *exposeLeases)
 		reg       = prometheus.NewRegistry()
 	)
-=======
-	eg.Go(func() error {
-		activeLeases, err := readLeaseFile(s.leasesPath)
-		if err != nil {
-			return err
-		}
-
-		leases.Set(float64(len(activeLeases)))
-
-		if s.exposeLeases {
-			for _, activeLease := range activeLeases {
-				leaseMetrics.With(prometheus.Labels{
-					"mac_addr":      activeLease.macAddress,
-					"ip_addr":       activeLease.ipAddress,
-					"computer_name": activeLease.computerName,
-					"client_id":     activeLease.clientId,
-				}).Set(float64(activeLease.expiry))
-			}
-		}
-
-		return nil
-	})
->>>>>>> e3caa1dc
 
 	reg.MustRegister(collector)
 
-<<<<<<< HEAD
 	http.Handle(*metricsPath, promhttp.HandlerFor(
 		prometheus.Gatherers{prometheus.DefaultGatherer, reg},
 		promhttp.HandlerOpts{},
 	))
-=======
-	s.promHandler.ServeHTTP(w, r)
-}
-
-func main() {
-	flag.Parse()
-	s := &server{
-		promHandler: promhttp.Handler(),
-		dnsClient: &dns.Client{
-			SingleInflight: true,
-		},
-		dnsmasqAddr:  *dnsmasqAddr,
-		leasesPath:   *leasesPath,
-		exposeLeases: *exposeLeases,
-	}
-	http.HandleFunc(*metricsPath, s.metrics)
->>>>>>> e3caa1dc
 	http.HandleFunc("/", func(w http.ResponseWriter, r *http.Request) {
 		w.Write([]byte(`<html>
       <head><title>Dnsmasq Exporter</title></head>
@@ -307,17 +81,10 @@
       <p><a href="` + *metricsPath + `">Metrics</a></p>
       </body></html>`))
 	})
-<<<<<<< HEAD
 	level.Info(logger).Log("msg", "now listening", "listen_addr", *listen, "metrics_path", *metricsPath)
 
 	if err := http.ListenAndServe(*listen, nil); err != nil {
 		level.Error(logger).Log("msg", "listener failed", "err", err)
 		os.Exit(1)
 	}
-=======
-
-	log.Println("Listening on", *listen)
-	log.Println("Service metrics under", *metricsPath)
-	log.Fatal(http.ListenAndServe(*listen, nil))
->>>>>>> e3caa1dc
 }